import pandas as pd
import numpy as np
import matplotlib.pyplot as plt
import geopandas as gpd
# import pickle # No longer needed if model_object is passed
from matplotlib.colors import LinearSegmentedColormap
import seaborn as sns
# import calendar # Not used
from datetime import datetime, timedelta
<<<<<<< HEAD
import os # For path joining and directory creation
import logging # For logging

# Get a logger for this module
logger_viz = logging.getLogger("ACLED_Pipeline.Visualization")

def visualize_conflict_risk(
    model_object,                   # Changed from model_path
    data_for_prediction_path,       # Path to the CSV containing all features
    admin1_shapefile_path=None,     # Path to the admin1 shapefile
    output_charts_dir='charts',     # Directory for PNG charts
    output_reports_dir='reports',   # Directory for CSV reports
    prediction_offset_months=1      # How many months from latest data date to label prediction for
):
=======
import logging
import os

# Configure logging
from acled_spatial_model import add_spatial_features

logger_viz = logging.getLogger("ACLED_Pipeline.Visualization")

def visualize_conflict_risk(model_object, data_path, admin1_shapefile=None, output_charts_dir='charts_dir', output_reports_dir='reports_dir', prediction_offset_months=1 ):
>>>>>>> f30e47bc
    """
    Generate and visualize conflict risk predictions.
    Uses the provided model object and data to make predictions for the "next" period.
    Saves visualizations and tabular reports to specified output directories.
    """
<<<<<<< HEAD
    logger_viz.info("Starting prediction generation and visualization...")
    logger_viz.info(f"Output charts to: {os.path.abspath(output_charts_dir)}")
    logger_viz.info(f"Output reports to: {os.path.abspath(output_reports_dir)}")

    # Ensure output directories exist
    os.makedirs(output_charts_dir, exist_ok=True)
    os.makedirs(output_reports_dir, exist_ok=True)

    # Model is already loaded and passed as model_object
    model = model_object
    if not hasattr(model, 'predict_proba') or not hasattr(model, 'feature_names_in_'):
        logger_viz.error("Provided model_object does not seem to be a trained scikit-learn/XGBoost model with feature_names_in_.")
        return pd.DataFrame() # Return empty DataFrame on critical error

    # Load the data for which predictions are to be made
    logger_viz.info(f"Loading data for prediction from: {data_for_prediction_path}")
    try:
        df = pd.read_csv(data_for_prediction_path)
        df['date'] = pd.to_datetime(df['date'])
    except FileNotFoundError:
        logger_viz.error(f"Data file not found: {data_for_prediction_path}")
        return pd.DataFrame()
    except Exception as e:
        logger_viz.error(f"Error loading data {data_for_prediction_path}: {e}")
        return pd.DataFrame()

    if df.empty:
        logger_viz.warning("Input DataFrame for prediction is empty.")
        return pd.DataFrame()

    # We will make predictions for all rows in the df.
    # The interpretation of 'latest_date' for visualization is separate.
    # Feature selection should use the model's known features.
=======
    print("Loading model and data...")
    # Load the model
    model = model_object
    
    # Load the data
    df = pd.read_csv(data_path)
    df['date'] = pd.to_datetime(df['date'])
    
    # Get the most recent date in the data
    latest_date = df['date'].max()
    
    # Filter to the latest data point for each region
    latest_data = df[df['date'] == latest_date].copy()
    
    # Define feature columns (excluding non-feature columns)
    non_feature_cols = ['country', 'admin1', 'date', 'year_month', 
                        'future_violent_events', 'conflict_occurs']
    current_month_cols = ['total_events', 'violent_events', 'fatalities', 
                         'event_diversity', 'actor1_count', 'actor2_count']
    
    feature_cols = [col for col in df.columns if col not in non_feature_cols 
                   and col not in current_month_cols]
    
    # Make predictions for the next time period
    X_predict = latest_data[feature_cols]
    
    # Handle any missing features that might be in the model but not in our data
    missing_cols = set(model.feature_names_in_) - set(X_predict.columns)
    for col in missing_cols:
        X_predict[col] = 0  # Add missing columns with default values
    
    # Ensure columns are in the right order
    X_predict = X_predict[model.feature_names_in_]
    
    # Generate predictions
    latest_data['conflict_probability'] = model.predict_proba(X_predict)[:, 1]
    
    # Define the prediction month (3 months from latest date by default)
    pred_month = latest_date + pd.DateOffset(months=3)
    pred_month_str = pred_month.strftime('%B %Y')
    
    print(f"Generating conflict risk predictions for {pred_month_str}...")
>>>>>>> f30e47bc
    
    X_predict = df.copy() # Start with all data

    # Ensure all features the model was trained on are present, fill missing with 0 or -999
    # And ensure columns are in the same order as during training.
    model_features = model.feature_names_in_
    missing_model_features = set(model_features) - set(X_predict.columns)
    for col in missing_model_features:
        logger_viz.warning(f"Feature '{col}' expected by model not found in prediction data. Adding it as 0.")
        X_predict[col] = 0 # Or -999 if that was your training fill value

    # Select only model features in the correct order and apply NaN strategy
    try:
        X_predict = X_predict[model_features].fillna(-999) # Use same NaN strategy as in training
    except KeyError as e:
        logger_viz.error(f"KeyError during feature selection for prediction: {e}. Model features might not match data columns.")
        return pd.DataFrame()

    logger_viz.info(f"Generating conflict probability predictions for {len(X_predict)} region-month instances...")
    try:
        df['conflict_probability'] = model.predict_proba(X_predict)[:, 1]
    except Exception as e:
        logger_viz.error(f"Error during model.predict_proba: {e}. Check feature alignment and data types.", exc_info=True)
        return pd.DataFrame()


    # Define the prediction month label based on the LATEST date in the dataset
    # This is for labeling visualizations and outputs, not for filtering data for prediction.
    latest_date_in_data = df['date'].max()
    # The prediction is for "prediction_offset_months" after the feature date
    prediction_label_date = latest_date_in_data + pd.DateOffset(months=prediction_offset_months)
    prediction_label_month_str = prediction_label_date.strftime('%B %Y')
    prediction_file_suffix = prediction_label_date.strftime("%Y_%m")

    logger_viz.info(f"Predictions generated. Visualizations/reports will be labeled for month: {prediction_label_month_str}")

    # Create a risk category
    risk_bins = [0, 0.05, 0.2, 0.5, 0.8, 1.0] # Adjusted bins for more granularity at low end
    risk_labels = ['Very Low', 'Low', 'Moderate', 'High', 'Very High']
    df['risk_category'] = pd.cut(df['conflict_probability'],
                                 bins=risk_bins, labels=risk_labels, right=True, include_lowest=True)

    # Save all predictions to CSV (this will be a large file)
    full_predictions_path = os.path.join(output_reports_dir, f'full_conflict_predictions_{prediction_file_suffix}.csv')
    df[['date', 'country', 'admin1', 'conflict_probability', 'risk_category']].to_csv(full_predictions_path, index=False)
    logger_viz.info(f"Saved all predictions to: {full_predictions_path}")

    # --- Visualizations and Reports based on the LATEST available feature date ---
    # This means we are visualizing the predicted risk for (latest_date_in_data + prediction_offset_months)
    # using features from latest_date_in_data.
    data_for_latest_viz = df[df['date'] == latest_date_in_data].copy()
    if data_for_latest_viz.empty:
        logger_viz.warning(f"No data found for the latest date {latest_date_in_data} for visualization.")
    else:
        # Risk distribution for the latest prediction period
        plt.figure(figsize=(10, 6))
        sns.histplot(data_for_latest_viz['conflict_probability'], bins=20, kde=True)
        plt.title(f'Distribution of Conflict Risk - Prediction for {prediction_label_month_str}')
        plt.xlabel('Conflict Probability'); plt.ylabel('Count of Admin1 Regions')
        plt.grid(True, alpha=0.3)
        plt.savefig(os.path.join(output_charts_dir, f'risk_distribution_{prediction_file_suffix}.png'))
        plt.close()
        logger_viz.info(f"Saved risk distribution plot for {prediction_label_month_str}.")

        # Top highest risk regions for the latest prediction period
        top_risk = data_for_latest_viz.sort_values('conflict_probability', ascending=False).head(20)
        plt.figure(figsize=(12, 8))
        try: # hue might cause issues if countries are not diverse in top N
            sns.barplot(x='conflict_probability', y='admin1', hue='country', data=top_risk, dodge=False)
        except:
            sns.barplot(x='conflict_probability', y='admin1', data=top_risk, dodge=False) # Fallback without hue
        plt.title(f'Top 20 Highest Risk Regions - Prediction for {prediction_label_month_str}')
        plt.xlabel('Conflict Probability'); plt.ylabel('Admin1 Region')
        plt.tight_layout()
        plt.savefig(os.path.join(output_charts_dir, f'top_risk_regions_{prediction_file_suffix}.png'))
        plt.close()
        logger_viz.info(f"Saved top risk regions plot for {prediction_label_month_str}.")

        logger_viz.info(f"Top 10 highest risk regions (prediction for {prediction_label_month_str}):")
        for i, row_tuple in enumerate(top_risk.head(10).itertuples()):
            logger_viz.info(f"  {i+1}. {getattr(row_tuple, 'admin1', 'N/A')}, {getattr(row_tuple, 'country', 'N/A')}: {getattr(row_tuple, 'conflict_probability', 0.0):.4f} ({getattr(row_tuple, 'risk_category', 'N/A')})")

        # Geographical visualization for the latest prediction period
        if admin1_shapefile_path:
            try:
                logger_viz.info(f"Creating geographical visualization using shapefile: {admin1_shapefile_path}")
                admin_gdf = gpd.read_file(admin1_shapefile_path)
                # Standardize columns in admin_gdf
                rename_map_geo = {}
                for col_n in ['CNTRY_NAME', 'COUNTRY', 'NAME_0', 'ADM0_NAME', 'admin0Name', 'COUNTRYNA']:
                    if col_n in admin_gdf.columns: rename_map_geo[col_n] = 'country'; break
                for col_n in ['ADMIN1', 'NAME_1', 'ADM1_NAME', 'admin1Name', 'province', 'state', 'ADM1_EN', 'shapeName']:
                    if col_n in admin_gdf.columns: rename_map_geo[col_n] = 'admin1'; break
                
                if 'country' not in rename_map_geo and 'country' in admin_gdf.columns: rename_map_geo['country'] = 'country'
                if 'admin1' not in rename_map_geo and 'admin1' in admin_gdf.columns: rename_map_geo['admin1'] = 'admin1'
                
                if 'country' not in rename_map_geo or 'admin1' not in rename_map_geo:
                     logger_viz.warning(f"Could not reliably find 'country'/'admin1' in shapefile {admin_gdf.columns.tolist()}. Map may be incorrect.")
                admin_gdf = admin_gdf.rename(columns=rename_map_geo)
                
                # Ensure CRS consistency
                if admin_gdf.crs and admin_gdf.crs.to_string() != "EPSG:4326":
                    admin_gdf = admin_gdf.to_crs("EPSG:4326")

                geo_risk = admin_gdf.merge(data_for_latest_viz[['country', 'admin1', 'conflict_probability', 'risk_category']],
                                           on=['country', 'admin1'], how='left')
                geo_risk['conflict_probability'] = geo_risk['conflict_probability'].fillna(-1) # Use -1 for missing for distinct color

                # Custom colormap: lightgrey for missing, then risk colors
                colors = ['lightgrey', '#ffffcc', '#ffeda0', '#feb24c', '#fc4e2a', '#bd0026'] # Added lightgrey for -1
                # Values for cmap bins should correspond to probabilities + missing category
                # If using bins for probability, map them to colors
                cmap = LinearSegmentedColormap.from_list('conflict_risk', colors, N=len(colors))

                fig, ax = plt.subplots(1, 1, figsize=(15, 15))
                geo_risk.plot(column='conflict_probability', ax=ax, cmap=cmap,
                              legend=True, legend_kwds={'label': 'Conflict Probability (Regions with -1 have no prediction data)'},
                              missing_kwds=None, # Already handled by fillna(-1) and cmap
                              vmin=-1, vmax=1) # Ensure -1 is at the bottom of cmap
                
                # Add country borders
                try:
                    # Create a dissolved layer for country boundaries if possible
                    country_boundaries = admin_gdf.dissolve(by='country', as_index=False)
                    country_boundaries.boundary.plot(ax=ax, color='black', linewidth=0.5)
                except Exception as e_bound:
                    logger_viz.warning(f"Could not plot dissolved country boundaries: {e_bound}. Plotting raw boundaries.")
                    admin_gdf.boundary.plot(ax=ax, color='grey', linewidth=0.3)


                plt.title(f'Predicted Conflict Risk for {prediction_label_month_str}', fontsize=16)
                plt.axis('off'); plt.tight_layout()
                map_save_path = os.path.join(output_charts_dir, f'conflict_risk_map_{prediction_file_suffix}.png')
                plt.savefig(map_save_path, dpi=300)
                plt.close(fig)
                logger_viz.info(f"Saved map visualization to {map_save_path}")
            except Exception as e:
                logger_viz.error(f"Error creating geographical visualization: {e}", exc_info=True)
        else:
            logger_viz.warning("No admin1 shapefile provided. Skipping map visualization.")

        # Country-level summary for the latest prediction period
        country_risk = data_for_latest_viz.groupby('country').agg(
            mean_risk=('conflict_probability', 'mean'),
            median_risk=('conflict_probability', 'median'),
            max_risk=('conflict_probability', 'max'),
            regions_with_data_count=('conflict_probability', 'count') # Count non-NaN probabilities
        ).sort_values('mean_risk', ascending=False)
        
        country_summary_path = os.path.join(output_reports_dir, f'country_risk_summary_{prediction_file_suffix}.csv')
        country_risk.to_csv(country_summary_path)
        logger_viz.info(f"Saved country risk summary to: {country_summary_path}")

        plt.figure(figsize=(12, 10))
        # Only plot countries with data
        country_risk_to_plot = country_risk[country_risk['regions_with_data_count'] > 0].head(20) # Top 20
        sns.barplot(x='mean_risk', y=country_risk_to_plot.index, data=country_risk_to_plot.reset_index())
        plt.title(f'Average Conflict Risk by Country - Prediction for {prediction_label_month_str}')
        plt.xlabel('Mean Conflict Probability'); plt.ylabel('Country')
        plt.tight_layout()
        plt.savefig(os.path.join(output_charts_dir, f'country_risk_barchart_{prediction_file_suffix}.png'))
        plt.close()
        logger_viz.info(f"Saved country risk bar chart for {prediction_label_month_str}.")

        logger_viz.info(f"Top 5 highest risk countries (prediction for {prediction_label_month_str}, by mean risk):")
        for i, (country_name, row_data) in enumerate(country_risk_to_plot.head(5).iterrows()):
            logger_viz.info(f"  {i+1}. {country_name}: Mean Risk {row_data['mean_risk']:.4f}, Max Risk {row_data['max_risk']:.4f} ({int(row_data['regions_with_data_count'])} regions)")

    logger_viz.info("Prediction visualization complete.")
    return df[['date', 'country', 'admin1', 'conflict_probability', 'risk_category']] # Return the full df with predictions

# create_deployment_ready_prediction_function remains mostly the same,
# but ensure it uses the same NaN filling strategy and feature list derivation.
def create_deployment_ready_prediction_function(model_object): # Changed to accept model_object
    """
    Create a standalone prediction function that can be deployed.
    """
    logger_viz.info("Creating deployment-ready prediction function...")
    model = model_object # Model is already loaded
    feature_names = model.feature_names_in_
    
    def predict_conflict_risk_deployed(new_data_df: pd.DataFrame):
        # Ensure new_data_df is a DataFrame
        if not isinstance(new_data_df, pd.DataFrame):
            try:
                new_data_df = pd.DataFrame(new_data_df) # Attempt to convert if list of dicts, etc.
            except Exception as e:
                raise ValueError(f"Input data must be a pandas DataFrame or convertible. Error: {e}")

        X_new = new_data_df.copy()
        missing_cols = set(feature_names) - set(X_new.columns)
        for col in missing_cols:
            X_new[col] = 0 # Or -999, consistent with training NaN strategy
        
        X_new = X_new[feature_names].fillna(-999) # Select in order and fill NaNs
        
        new_data_df['conflict_probability'] = model.predict_proba(X_new)[:, 1]
        
        risk_bins = [0, 0.05, 0.2, 0.5, 0.8, 1.0]
        risk_labels = ['Very Low', 'Low', 'Moderate', 'High', 'Very High']
        new_data_df['risk_category'] = pd.cut(new_data_df['conflict_probability'],
                                              bins=risk_bins, labels=risk_labels, right=True, include_lowest=True)
        return new_data_df[['conflict_probability', 'risk_category'] + [col for col in new_data_df.columns if col not in ['conflict_probability', 'risk_category']]]

    logger_viz.info(f"Deployment-ready function created. Model expects features like: {', '.join(list(feature_names)[:5])}... (total: {len(feature_names)})")
    return predict_conflict_risk_deployed


if __name__ == "__main__":
    # This __main__ block is for testing this script in isolation.
    # The acled_complete_pipeline.py will call visualize_conflict_risk directly.
    
    print("Running acled_prediction_visualization.py directly (example/test mode)")

    # Setup a dummy logger if running standalone
    if not logging.getLogger("ACLED_Pipeline").hasHandlers():
        logging.basicConfig(level=logging.INFO, format='%(asctime)s - %(levelname)s - %(message)s')

    # Create dummy model and data for testing
    class DummyModel:
        def __init__(self, features):
            self.feature_names_in_ = features
        def predict_proba(self, X):
            # Return probabilities for two classes, ensure it sums to 1 per row
            proba_class1 = np.random.rand(len(X), 1) * 0.7 # Max prob 0.7
            return np.hstack([1 - proba_class1, proba_class1])

    # Define some plausible feature names (should match what your model expects)
    test_feature_names = [
        'violent_events_count_lag1', 'fatalities_lag1', 'days_since_last_violent_event',
        'total_events_roll_mean3', 'protests_count_lag6', 'neighbor_conflict_density_lag1',
        'country_other_admin1_violent_events_lag1'
        # Add more features that your actual model uses
    ]
    if not test_feature_names: # Fallback if list is empty
        test_feature_names = [f'feature_{i}' for i in range(10)]


    dummy_model_obj = DummyModel(features=np.array(test_feature_names))
    
    sample_rows = 200
    dummy_pred_data = pd.DataFrame(np.random.rand(sample_rows, len(test_feature_names)) * 10, columns=test_feature_names)
    dummy_pred_data['date'] = pd.to_datetime('2023-01-01') + pd.to_timedelta(np.random.randint(0, 60, sample_rows), unit='D')
    dummy_pred_data['country'] = [f'Country_{i%2}' for i in range(sample_rows)]
    dummy_pred_data['admin1'] = [f'Admin1_{i%5}' for i in range(sample_rows)] # 5 admin1s per country
    
    # Create dummy data file
    os.makedirs('data_test_viz', exist_ok=True)
    dummy_data_file_path = 'data_test_viz/dummy_data_for_viz.csv'
    dummy_pred_data.to_csv(dummy_data_file_path, index=False)

    # Define output directories for the test
    test_charts_dir = 'charts_test_viz'
    test_reports_dir = 'reports_test_viz'

    # Call the visualization function
    output_df = visualize_conflict_risk(
        model_object=dummy_model_obj,
        data_for_prediction_path=dummy_data_file_path,
        admin1_shapefile_path=None, # Provide a path to a test shapefile if you have one
        output_charts_dir=test_charts_dir,
        output_reports_dir=test_reports_dir,
        prediction_offset_months=1
    )
    
    if not output_df.empty:
        print("\nSample of predictions from test run:")
        print(output_df.head())
    else:
        print("\nTest run of visualize_conflict_risk did not produce output DataFrame.")

    # Test the deployment function
    # deploy_fn = create_deployment_ready_prediction_function(dummy_model_obj)
    # sample_input_for_deploy = pd.DataFrame(np.random.rand(5, len(test_feature_names)) * 10, columns=test_feature_names)
    # deployed_predictions = deploy_fn(sample_input_for_deploy)
    # print("\nSample predictions from deployed function:")
    # print(deployed_predictions)<|MERGE_RESOLUTION|>--- conflicted
+++ resolved
@@ -7,22 +7,6 @@
 import seaborn as sns
 # import calendar # Not used
 from datetime import datetime, timedelta
-<<<<<<< HEAD
-import os # For path joining and directory creation
-import logging # For logging
-
-# Get a logger for this module
-logger_viz = logging.getLogger("ACLED_Pipeline.Visualization")
-
-def visualize_conflict_risk(
-    model_object,                   # Changed from model_path
-    data_for_prediction_path,       # Path to the CSV containing all features
-    admin1_shapefile_path=None,     # Path to the admin1 shapefile
-    output_charts_dir='charts',     # Directory for PNG charts
-    output_reports_dir='reports',   # Directory for CSV reports
-    prediction_offset_months=1      # How many months from latest data date to label prediction for
-):
-=======
 import logging
 import os
 
@@ -32,47 +16,18 @@
 logger_viz = logging.getLogger("ACLED_Pipeline.Visualization")
 
 def visualize_conflict_risk(model_object, data_path, admin1_shapefile=None, output_charts_dir='charts_dir', output_reports_dir='reports_dir', prediction_offset_months=1 ):
->>>>>>> f30e47bc
     """
-    Generate and visualize conflict risk predictions.
-    Uses the provided model object and data to make predictions for the "next" period.
-    Saves visualizations and tabular reports to specified output directories.
+    Generate and visualize conflict risk predictions across Africa
+    
+    Parameters:
+    -----------
+    model_path : str
+        Path to the trained model pickle file
+    data_path : str
+        Path to the prepared modeling data
+    admin1_shapefile : str
+        Path to shapefile with admin1 boundaries (optional)
     """
-<<<<<<< HEAD
-    logger_viz.info("Starting prediction generation and visualization...")
-    logger_viz.info(f"Output charts to: {os.path.abspath(output_charts_dir)}")
-    logger_viz.info(f"Output reports to: {os.path.abspath(output_reports_dir)}")
-
-    # Ensure output directories exist
-    os.makedirs(output_charts_dir, exist_ok=True)
-    os.makedirs(output_reports_dir, exist_ok=True)
-
-    # Model is already loaded and passed as model_object
-    model = model_object
-    if not hasattr(model, 'predict_proba') or not hasattr(model, 'feature_names_in_'):
-        logger_viz.error("Provided model_object does not seem to be a trained scikit-learn/XGBoost model with feature_names_in_.")
-        return pd.DataFrame() # Return empty DataFrame on critical error
-
-    # Load the data for which predictions are to be made
-    logger_viz.info(f"Loading data for prediction from: {data_for_prediction_path}")
-    try:
-        df = pd.read_csv(data_for_prediction_path)
-        df['date'] = pd.to_datetime(df['date'])
-    except FileNotFoundError:
-        logger_viz.error(f"Data file not found: {data_for_prediction_path}")
-        return pd.DataFrame()
-    except Exception as e:
-        logger_viz.error(f"Error loading data {data_for_prediction_path}: {e}")
-        return pd.DataFrame()
-
-    if df.empty:
-        logger_viz.warning("Input DataFrame for prediction is empty.")
-        return pd.DataFrame()
-
-    # We will make predictions for all rows in the df.
-    # The interpretation of 'latest_date' for visualization is separate.
-    # Feature selection should use the model's known features.
-=======
     print("Loading model and data...")
     # Load the model
     model = model_object
@@ -115,43 +70,7 @@
     pred_month_str = pred_month.strftime('%B %Y')
     
     print(f"Generating conflict risk predictions for {pred_month_str}...")
->>>>>>> f30e47bc
-    
-    X_predict = df.copy() # Start with all data
-
-    # Ensure all features the model was trained on are present, fill missing with 0 or -999
-    # And ensure columns are in the same order as during training.
-    model_features = model.feature_names_in_
-    missing_model_features = set(model_features) - set(X_predict.columns)
-    for col in missing_model_features:
-        logger_viz.warning(f"Feature '{col}' expected by model not found in prediction data. Adding it as 0.")
-        X_predict[col] = 0 # Or -999 if that was your training fill value
-
-    # Select only model features in the correct order and apply NaN strategy
-    try:
-        X_predict = X_predict[model_features].fillna(-999) # Use same NaN strategy as in training
-    except KeyError as e:
-        logger_viz.error(f"KeyError during feature selection for prediction: {e}. Model features might not match data columns.")
-        return pd.DataFrame()
-
-    logger_viz.info(f"Generating conflict probability predictions for {len(X_predict)} region-month instances...")
-    try:
-        df['conflict_probability'] = model.predict_proba(X_predict)[:, 1]
-    except Exception as e:
-        logger_viz.error(f"Error during model.predict_proba: {e}. Check feature alignment and data types.", exc_info=True)
-        return pd.DataFrame()
-
-
-    # Define the prediction month label based on the LATEST date in the dataset
-    # This is for labeling visualizations and outputs, not for filtering data for prediction.
-    latest_date_in_data = df['date'].max()
-    # The prediction is for "prediction_offset_months" after the feature date
-    prediction_label_date = latest_date_in_data + pd.DateOffset(months=prediction_offset_months)
-    prediction_label_month_str = prediction_label_date.strftime('%B %Y')
-    prediction_file_suffix = prediction_label_date.strftime("%Y_%m")
-
-    logger_viz.info(f"Predictions generated. Visualizations/reports will be labeled for month: {prediction_label_month_str}")
-
+    
     # Create a risk category
     risk_bins = [0, 0.05, 0.2, 0.5, 0.8, 1.0] # Adjusted bins for more granularity at low end
     risk_labels = ['Very Low', 'Low', 'Moderate', 'High', 'Very High']
